--- conflicted
+++ resolved
@@ -88,12 +88,6 @@
         self.transfer_to_target()
         logger.info("CROSS CALIBRATION done ")
 
-<<<<<<< HEAD
-=======
-    def show(self, showall=False):
-        lib.show(self, 'CROSSCAL', showall)
-
->>>>>>> d1c1063d
     def TEC(self):
         """
         Creates the TEC correction images and TEC calibration tables for all datasets
